--- conflicted
+++ resolved
@@ -26,11 +26,7 @@
     </parent>
 
     <artifactId>chronicle-core</artifactId>
-<<<<<<< HEAD
-    <version>2.20ea129-SNAPSHOT</version>
-=======
     <version>2.21ea0-SNAPSHOT</version>
->>>>>>> ab159e07
     <name>OpenHFT/Chronicle-Core</name>
     <description>Chronicle-Core</description>
     <packaging>bundle</packaging>
