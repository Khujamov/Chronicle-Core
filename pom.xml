--- conflicted
+++ resolved
@@ -109,11 +109,7 @@
             <plugin>
                 <groupId>org.apache.maven.plugins</groupId>
                 <artifactId>maven-compiler-plugin</artifactId>
-<<<<<<< HEAD
-                <version>3.6.1</version>
-=======
                 <version>3.6.2</version>
->>>>>>> dd35d39d
                 <configuration>
                     <source>${maven.compiler.source}</source>
                     <target>${maven.compiler.target}</target>
