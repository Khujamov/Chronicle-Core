--- conflicted
+++ resolved
@@ -101,11 +101,7 @@
             <plugin>
                 <groupId>net.openhft</groupId>
                 <artifactId>binary-compatibility-enforcer-plugin</artifactId>
-<<<<<<< HEAD
-                <version>1.0.3</version>
-=======
                 <version>1.0.4</version>
->>>>>>> 1bc683bb
                 <executions>
                     <execution>
                         <phase>verify</phase>
@@ -114,7 +110,6 @@
                         </goals>
                         <configuration>
                             <referenceVersion>2.20.120</referenceVersion>
-                            <artifactsURI>https://teamcity.chronicle.software/repository/download</artifactsURI>
                         </configuration>
                     </execution>
                 </executions>
