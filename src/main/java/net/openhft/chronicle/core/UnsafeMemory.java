/*
 * Copyright 2016 higherfrequencytrading.com
 *
 * Licensed under the Apache License, Version 2.0 (the "License");
 * you may not use this file except in compliance with the License.
 * You may obtain a copy of the License at
 *
 *     http://www.apache.org/licenses/LICENSE-2.0
 *
 * Unless required by applicable law or agreed to in writing, software
 * distributed under the License is distributed on an "AS IS" BASIS,
 * WITHOUT WARRANTIES OR CONDITIONS OF ANY KIND, either express or implied.
 * See the License for the specific language governing permissions and
 * limitations under the License.
 */

package net.openhft.chronicle.core;

import net.openhft.chronicle.core.annotation.ForceInline;
import org.jetbrains.annotations.NotNull;
import sun.misc.Unsafe;

import java.lang.reflect.Field;
import java.util.concurrent.atomic.AtomicLong;

public enum UnsafeMemory implements Memory {
    INSTANCE;

    @NotNull
    public static final Unsafe UNSAFE;
    // see java.nio.Bits.copyMemory
    // This number limits the number of bytes to copy per call to Unsafe's
    // copyMemory method. A limit is imposed to allow for safepoint polling
    // during a large copy
    static final long UNSAFE_COPY_THRESHOLD = 1024L * 1024L;

    static {
        try {
            Field theUnsafe = Jvm.getField(Unsafe.class, "theUnsafe");
            UNSAFE = (Unsafe) theUnsafe.get(null);
        } catch (@NotNull IllegalAccessException | IllegalArgumentException e) {
            throw new AssertionError(e);
        }
    }

    private final AtomicLong nativeMemoryUsed = new AtomicLong();

    private static int retryReadVolatileInt(long address, int value) {
        int value2 = UNSAFE.getIntVolatile(null, address);
        while (value2 != value) {
            if (value != 0 && value != 0x80000000)
                System.out.println(Long.toHexString(address) + " (" + (address & 63) + ") " +
                        "was " + Integer.toHexString(value) +
                        " is now " + Integer.toHexString(value2));
            value = value2;
            value2 = UNSAFE.getIntVolatile(null, address);
        }
        return value;
    }

    private static long retryReadVolatileLong(long address, long value) {
        long value2 = UNSAFE.getLongVolatile(null, address);
        while (value2 != value) {
            if (value != 0)
                System.out.println("WARN: please add padding() when using concurrent writers, " +
                        "Long" +
                        Long.toHexString(address) + " (" + (address & 63) + ") " +
                        "was " + Long.toHexString(value) +
                        " is now " + Long.toHexString(value2));
            value = value2;
            value2 = UNSAFE.getLongVolatile(null, address);
        }
        return value;
    }

    @NotNull
    @Override
<<<<<<< HEAD
    public <E> E allocateInstance(Class<E> clazz) throws InstantiationException {
=======
    public <E> E allocateInstance(Class<? extends E> clazz) throws InstantiationException {
>>>>>>> 58b7f4db
        @NotNull @SuppressWarnings("unchecked")
        E e = (E) UNSAFE.allocateInstance(clazz);
        return e;
    }

    @Override
    public long getFieldOffset(Field field) {
        return UNSAFE.objectFieldOffset(field);
    }

    @Override
    public void setInt(Object o, long offset, int value) {
        UNSAFE.putInt(o, offset, value);
    }

    @NotNull
    @Override
    public <T> T getObject(Object o, long offset) {
        return (T) UNSAFE.getObject(o, offset);
    }

    @Override
    @ForceInline
    public void storeFence() {
        UNSAFE.storeFence();
    }

    @Override
    @ForceInline
    public void loadFence() {
        UNSAFE.loadFence();
    }

    @Override
    @ForceInline
    public void setMemory(long address, long size, byte b) {
        UNSAFE.setMemory(address, size, b);
    }

    @Override
    public void freeMemory(long address, long size) {
        if (address != 0)
            UNSAFE.freeMemory(address);
        nativeMemoryUsed.addAndGet(-size);
    }

    @Override
    public long allocate(long capacity) throws IllegalArgumentException {
        if (capacity <= 0)
            throw new IllegalArgumentException("Invalid capacity: " + capacity);
        long address = UNSAFE.allocateMemory(capacity);
        if (address == 0)
            throw new OutOfMemoryError("Not enough free native memory, capacity attempted: " + capacity / 1024 + " KiB");

        nativeMemoryUsed.addAndGet(capacity);

        return address;
    }

    @Override
    public long nativeMemoryUsed() {
        return nativeMemoryUsed.get();
    }

    @Override
    @ForceInline
    public void writeByte(long address, byte b) {
        UNSAFE.putByte(address, b);
    }

    @Override
    @ForceInline
    public void writeByte(Object object, long offset, byte b) {
        UNSAFE.putByte(object, offset, b);
    }

    @Override
    @ForceInline
    public byte readByte(Object object, long offset) {
        return UNSAFE.getByte(object, offset);
    }

    @Override
    @ForceInline
    public byte readByte(long address) {
        return UNSAFE.getByte(address);
    }

    @Override
    @ForceInline
    public void writeShort(long address, short i16) {
        UNSAFE.putShort(address, i16);
    }

    @Override
    @ForceInline
    public void writeShort(Object object, long offset, short i16) {
        UNSAFE.putShort(object, offset, i16);
    }

    @Override
    @ForceInline
    public short readShort(long address) {
        return UNSAFE.getShort(address);
    }

    @Override
    @ForceInline
    public short readShort(Object object, long offset) {
        return UNSAFE.getShort(object, offset);
    }

    @Override
    @ForceInline
    public void writeInt(long address, int i32) {
        UNSAFE.putInt(address, i32);
    }

    @Override
    @ForceInline
    public void writeInt(Object object, long offset, int i32) {
        UNSAFE.putInt(object, offset, i32);
    }

    @Override
    @ForceInline
    public void writeOrderedInt(long address, int i32) {
//        assert (address & 0x3) == 0;
        UNSAFE.putOrderedInt(null, address, i32);
    }

    @Override
    @ForceInline
    public void writeOrderedInt(Object object, long offset, int i32) {
        UNSAFE.putOrderedInt(object, offset, i32);
    }

    @Override
    @ForceInline
    public int readInt(long address) {
        return UNSAFE.getInt(address);
    }

    @Override
    @ForceInline
    public int readInt(Object object, long offset) {
        return UNSAFE.getInt(object, offset);
    }

    @Override
    @ForceInline
    public void writeLong(long address, long i64) {
        UNSAFE.putLong(address, i64);
    }

    @Override
    @ForceInline
    public void writeLong(Object object, long offset, long i64) {
        UNSAFE.putLong(object, offset, i64);
    }

    @Override
    @ForceInline
    public long readLong(long address) {
        return UNSAFE.getLong(address);
    }

    @Override
    @ForceInline
    public long readLong(Object object, long offset) {
        return UNSAFE.getLong(object, offset);
    }

    @Override
    @ForceInline
    public void writeFloat(long address, float f) {
        UNSAFE.putFloat(address, f);
    }

    @Override
    @ForceInline
    public void writeFloat(Object object, long offset, float f) {
        UNSAFE.putFloat(object, offset, f);
    }

    @Override
    @ForceInline
    public float readFloat(long address) {
        return UNSAFE.getFloat(address);
    }

    @Override
    @ForceInline
    public float readFloat(Object object, long offset) {
        return UNSAFE.getFloat(object, offset);
    }

    @Override
    @ForceInline
    public void writeDouble(long address, double d) {
        UNSAFE.putDouble(address, d);
    }

    @Override
    @ForceInline
    public void writeDouble(Object object, long offset, double d) {
        UNSAFE.putDouble(object, offset, d);
    }

    @Override
    @ForceInline
    public double readDouble(long address) {
        return UNSAFE.getDouble(address);
    }

    @Override
    @ForceInline
    public double readDouble(Object object, long offset) {
        return UNSAFE.getDouble(object, offset);
    }

    @Override
    @ForceInline
    public void copyMemory(byte[] bytes, int offset, long address, int length) {
        copyMemory(bytes, offset, null, address, length);
    }

    @Override
    @ForceInline
    public void copyMemory(long fromAddress, long address, long length) {
        if (length < UNSAFE_COPY_THRESHOLD) {
            UNSAFE.copyMemory(null, fromAddress, null, address, length);

        } else {
            copyMemory0(null, fromAddress, null, address, length);
        }
    }

    @Override
    @ForceInline
    public void copyMemory(byte[] bytes, int offset, Object obj2, long offset2, int length) {
        if (length < UNSAFE_COPY_THRESHOLD) {
            UNSAFE.copyMemory(bytes, (long) (Unsafe.ARRAY_BYTE_BASE_OFFSET + offset), obj2, offset2, length);

        } else {
            copyMemory0(bytes, Unsafe.ARRAY_BYTE_BASE_OFFSET + offset, obj2, offset2, length);
        }
    }

    @Override
    @ForceInline
    public void copyMemory(long fromAddress, Object obj2, long offset2, int length) {
        long start = length > 128 << 10 ? System.nanoTime() : 0;
        copyMemory0(null, fromAddress, obj2, offset2, length);
        if (length > 128 << 10) {
            long time = System.nanoTime() - start;
            if (time > 100_000)
                Jvm.warn().on(getClass(), "Took " + time / 1000 / 1e3 + " ms to copy " + length / 1024 + " KB");
        }
    }

    void copyMemory0(Object from, long fromOffset, Object to, long toOffset, long length) {
        // use a loop to ensure there is a safe point every so often.
        while (length > 0) {
            long size = Math.min(length, UNSAFE_COPY_THRESHOLD);
            UNSAFE.copyMemory(from, fromOffset, to, toOffset, size);
            length -= size;
            fromOffset += size;
            toOffset += size;
        }
    }

    @Override
    @ForceInline
    public void writeOrderedLong(long address, long i) {
//        assert (address & 0x7) == 0;
        UNSAFE.putOrderedLong(null, address, i);
    }

    @Override
    @ForceInline
    public void writeOrderedLong(Object object, long offset, long i) {
        UNSAFE.putOrderedLong(object, offset, i);
    }

    @Override
    @ForceInline
    public boolean compareAndSwapInt(long address, int expected, int value) {
//        assert (address & 0x3) == 0;
        return UNSAFE.compareAndSwapInt(null, address, expected, value);
    }

    @Override
    @ForceInline
    public boolean compareAndSwapInt(Object object, long offset, int expected, int value) {
        return UNSAFE.compareAndSwapInt(object, offset, expected, value);
    }

    @Override
    @ForceInline
    public boolean compareAndSwapLong(long address, long expected, long value) {
//        assert (address & 0x7) == 0;
        return UNSAFE.compareAndSwapLong(null, address, expected, value);
    }

    @Override
    @ForceInline
    public boolean compareAndSwapLong(Object object, long offset, long expected, long value) {
        return UNSAFE.compareAndSwapLong(object, offset, expected, value);
    }

    @Override
    public int pageSize() {
        return UNSAFE.pageSize();
    }

    @Override
    @ForceInline
    public byte readVolatileByte(long address) {
        return UNSAFE.getByteVolatile(null, address);
    }

    @Override
    @ForceInline
    public byte readVolatileByte(Object object, long offset) {
        return UNSAFE.getByteVolatile(object, offset);
    }

    @Override
    @ForceInline
    public short readVolatileShort(long address) {
        // TODO add support for a short split across cache lines.
        return UNSAFE.getShortVolatile(null, address);
    }

    @Override
    @ForceInline
    public short readVolatileShort(Object object, long offset) {
        return UNSAFE.getShortVolatile(object, offset);
    }

    @Override
    @ForceInline
    public int readVolatileInt(long address) {
        int value = UNSAFE.getIntVolatile(null, address);
        if ((address & 63) <= 60) {
            if (value == 0)
                value = UNSAFE.getIntVolatile(null, address);
            return value;
        }
        return retryReadVolatileInt(address, value);
    }

    @Override
    @ForceInline
    public int readVolatileInt(Object object, long offset) {
        return UNSAFE.getIntVolatile(object, offset);
    }

    @Override
    @ForceInline
    public float readVolatileFloat(long address) {
        // TODO add support for a float split across cache lines.
        return UNSAFE.getFloatVolatile(null, address);
    }

    @Override
    @ForceInline
    public float readVolatileFloat(Object object, long offset) {
        return UNSAFE.getFloatVolatile(object, offset);
    }

    @Override
    @ForceInline
    public long readVolatileLong(long address) {
        long value = UNSAFE.getLongVolatile(null, address);
        if ((address & 63) <= 64 - 8) {
            return value;
        }
        return retryReadVolatileLong(address, value);
    }

    @Override
    @ForceInline
    public long readVolatileLong(Object object, long offset) {
        return UNSAFE.getLongVolatile(object, offset);
    }

    @Override
    @ForceInline
    public double readVolatileDouble(long address) {
        // TODO add support for a double split across cache lines.
        return UNSAFE.getDoubleVolatile(null, address);
    }

    @Override
    @ForceInline
    public double readVolatileDouble(Object object, long offset) {
        return UNSAFE.getDoubleVolatile(object, offset);
    }

    @Override
    @ForceInline
    public void writeVolatileByte(long address, byte b) {
        UNSAFE.putByteVolatile(null, address, b);
    }

    @Override
    @ForceInline
    public void writeVolatileByte(Object object, long offset, byte b) {
        UNSAFE.putByteVolatile(object, offset, b);
    }

    @Override
    @ForceInline
    public void writeVolatileShort(long address, short i16) {
        UNSAFE.putShortVolatile(null, address, i16);
    }

    @Override
    @ForceInline
    public void writeVolatileShort(Object object, long offset, short i16) {
        UNSAFE.putShortVolatile(object, offset, i16);
    }

    @Override
    @ForceInline
    public void writeVolatileInt(long address, int i32) {
//        assert (address & 0x3) == 0;
        UNSAFE.putIntVolatile(null, address, i32);
    }

    @Override
    @ForceInline
    public void writeVolatileInt(Object object, long offset, int i32) {
        UNSAFE.putIntVolatile(object, offset, i32);
    }

    @Override
    @ForceInline
    public void writeVolatileFloat(long address, float f) {
//        assert (address & 0x3) == 0;
        UNSAFE.putFloatVolatile(null, address, f);
    }

    @Override
    @ForceInline
    public void writeVolatileFloat(Object object, long offset, float f) {
        UNSAFE.putFloatVolatile(object, offset, f);
    }

    @Override
    @ForceInline
    public void writeVolatileLong(long address, long i64) {
//        assert (address & 0x7) == 0;
        UNSAFE.putLongVolatile(null, address, i64);
    }

    @Override
    @ForceInline
    public void writeVolatileLong(Object object, long offset, long i64) {
        UNSAFE.putLongVolatile(object, offset, i64);
    }

    @Override
    @ForceInline
    public void writeVolatileDouble(long address, double d) {
//        assert (address & 0x7) == 0;

        UNSAFE.putDoubleVolatile(null, address, d);
    }

    @Override
    @ForceInline
    public void writeVolatileDouble(Object object, long offset, double d) {
        UNSAFE.putDoubleVolatile(object, offset, d);
    }

    @Override
    @ForceInline
    public int addInt(long address, int increment) {
//        assert (address & 0x3) == 0;
        return UNSAFE.getAndAddInt(null, address, increment) + increment;
    }

    @Override
    @ForceInline
    public int addInt(Object object, long offset, int increment) {
//        assert (offset & 0x3) == 0;
        return UNSAFE.getAndAddInt(object, offset, increment) + increment;
    }

    @Override
    @ForceInline
    public long addLong(long address, long increment) {
//        assert (address & 0x7) == 0;
        return UNSAFE.getAndAddLong(null, address, increment) + increment;
    }

    @Override
    @ForceInline
    public long addLong(Object object, long offset, long increment) {
//        assert (offset & 0x7) == 0;
        return UNSAFE.getAndAddLong(object, offset, increment) + increment;
    }
}<|MERGE_RESOLUTION|>--- conflicted
+++ resolved
@@ -75,11 +75,7 @@
 
     @NotNull
     @Override
-<<<<<<< HEAD
-    public <E> E allocateInstance(Class<E> clazz) throws InstantiationException {
-=======
     public <E> E allocateInstance(Class<? extends E> clazz) throws InstantiationException {
->>>>>>> 58b7f4db
         @NotNull @SuppressWarnings("unchecked")
         E e = (E) UNSAFE.allocateInstance(clazz);
         return e;
