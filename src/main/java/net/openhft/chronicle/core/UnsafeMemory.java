--- conflicted
+++ resolved
@@ -287,15 +287,9 @@
     @Override
     @ForceInline
     public long readLong(long address) {
-<<<<<<< HEAD
         if (tracing)
             System.out.println("Read long " + Long.toHexString(address));
         return UNSAFE.getLong(address);
-=======
-        if ((address & ~0x3fff) != 0)
-            return UNSAFE.getLong(address);
-        throw new IllegalArgumentException("address: " + address);
->>>>>>> 277dcfb6
     }
 
     @Override
