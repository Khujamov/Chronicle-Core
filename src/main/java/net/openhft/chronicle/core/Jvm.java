--- conflicted
+++ resolved
@@ -158,14 +158,7 @@
         Logger logger = LoggerFactory.getLogger(Jvm.class);
         logger.info("Chronicle core loaded from " + Jvm.class.getProtectionDomain().getCodeSource().getLocation());
         if (RESOURCE_TRACING)
-<<<<<<< HEAD
-            LoggerFactory.getLogger(Jvm.class).warn("Resource tracing is turned on. If you are performance testing or running in PROD you probably don't want this");
-
-        // Disabled as it creates too much clutter during testing.
-        // Announcer.announce("net.openhft","chronicle-core");
-=======
             logger.warn("Resource tracing is turned on. If you are performance testing or running in PROD you probably don't want this");
->>>>>>> b4e18e97
     }
 
     private static void findAndLoadSystemProperties() {
